--- conflicted
+++ resolved
@@ -1142,7 +1142,6 @@
         try:
             # Generate the toolbox code using the AI model
             client = get_client(source, api_key, **kwargs)
-<<<<<<< HEAD
             
             # Format the prompt as messages for the AI client
             messages = [
@@ -1151,9 +1150,6 @@
             ]
             
             response = client.get_completion(messages)
-=======
-            response = client.generate_text(prompt_text)
->>>>>>> d4a970c6
             
             if not response:
                 arcpy.AddError("Failed to generate toolbox code. Please try again.")
